
import os
import cmf
from cmflumped.basemodel import BaseParameters, u, BaseModel
from cmflumped.dataprovider import load_csv


class Parameters(BaseParameters):
    """
    A helper class to define the parameters of the model

    Create class owned fields as parameters
    """
    infiltration_capacity = u(
        0, 50, 10,
        doc='Infiltration capacity over a day in mm/day')
    infiltration_w0 = u(
        0.5, 0.99, default=0.75,
        doc=':math:`W_0` saturation index'
    )
    soil_capacity = u(
        10, 500, default=100,
        doc='Capacity of rooted zone in :math:`mm`'
    )
    ETV1 = u(
        0.1, 0.9, default=0.5,
        doc='Fraction of soil capacity where ET starts to be limited'
    )
    retention_time = u(
        1, 150, default=10,
        doc='Retention time in the catchment water storage'
    )


class Model1(BaseModel):
    """
    CMF-Model for Nidder / Glauberg

    by Philipp Kraft

    last modification: 2021-01-13
    """
    verbose = True
    calibration_start = 2000
    validation_start = 2010
    parameters = Parameters()

    def __init__(self):
<<<<<<< HEAD
        path = os.path.dirname(__file__)
        data = load_csv(os.path.join(path, 'glauburg_temp.csv'),
                        date=0, P=2, E=1, Tmin=3, Q=1)
=======
        """
        Loads the driver data and initializes the model
        """
        path = os.path.dirname(__file__) or '.'
        data = load_csv(f'{path}/glauburg_temp.csv', time_column=0, P=2, E=1, T=3, Q=1)
        # This finalizes the model initialization
        # calls create_nodes and create_connection
>>>>>>> 7dae56f7
        super().__init__(data)

    def create_nodes(self):
        """
        Create the nodes (storages, distribution nodes and boundaries) of your model.
        Called from model initialization (self.__init__)
        """
        # Create two subsurface storages
        self.soil, = self.add_layers(1)
        self.soil.Name = 'Soil'
        # Make an outlet
        self.outlet = self.project.NewOutlet('outlet', 2, 0, -1)

    def create_result_structure(self):
        """
        Creates the container to store the results in
        Called, when the run time loop starts
        """
        outflow = cmf.timeseries(self.data.begin, cmf.day)
        outflow.add(self.outlet(self.data.begin))
        return outflow

    def fill_result_structure(self, result, t):
        """
        Fills the result structure with data

        Called in each timestep
        """
        q = self.output(t)
        result.add(q)
        if self.verbose:
            print(f'{t!s:>12s} Q={q:10.5g}mm/day')

    def set_soil_capacity(self, p: Parameters)->float:
        """
        Sets the upper soil capacity
        """
        # Parameterize soil water capacity
        self.soil.soil.porosity = p.soil_capacity / (1000 * self.soil.thickness)
        # Set initial value
        self.soil.volume = 0.5 * p.soil_capacity
        # Just a shortcut for the next connections
        return self.soil.get_capacity()

    def create_connections(self, p: Parameters):
        """
        Creates the connections and parameterizes the storages of the model

        """
        # Infiltration
        cmf.SimpleInfiltration(self.soil, self.cell.surfacewater, W0=p.infiltration_w0)
        # Route infiltration / saturation excess to outlet
        cmf.waterbalance_connection(self.cell.surfacewater, self.outlet)

        capacity = self.set_soil_capacity(p)

        cmf.timeseriesETpot(self.soil, self.cell.transpiration, self.data.ETpot)
        # Parameterize water stress function

        self.soil.soil.Ksat = p.infiltration_capacity / 1000

        self.cell.set_uptakestress(cmf.VolumeStress(
            p.ETV1 * capacity, 0.1 * capacity)
        )

    def initial_values(self, p: Parameters = None):
        self.soil.volume = self.soil.get_capacity() * 0.5

    def output(self, t):
        """
        Defines what the ouput of the model is
        :param t: Time step of the model
        :return: A value representing the model output
        """
        return self.outlet.waterbalance(t)


if __name__ == '__main__':
<<<<<<< HEAD
    m = Model1()
    print(cmf.describe(m.project))
    from cmflumped.gui import GUI
    GUI(m).show()
=======
    from cmflumped.commands import gui
    import logging
    logger = logging.getLogger(__file__)
    logging.basicConfig(level=logging.DEBUG)
    print(__file__)
    gui(__file__)
>>>>>>> 7dae56f7
<|MERGE_RESOLUTION|>--- conflicted
+++ resolved
@@ -46,19 +46,9 @@
     parameters = Parameters()
 
     def __init__(self):
-<<<<<<< HEAD
         path = os.path.dirname(__file__)
         data = load_csv(os.path.join(path, 'glauburg_temp.csv'),
                         date=0, P=2, E=1, Tmin=3, Q=1)
-=======
-        """
-        Loads the driver data and initializes the model
-        """
-        path = os.path.dirname(__file__) or '.'
-        data = load_csv(f'{path}/glauburg_temp.csv', time_column=0, P=2, E=1, T=3, Q=1)
-        # This finalizes the model initialization
-        # calls create_nodes and create_connection
->>>>>>> 7dae56f7
         super().__init__(data)
 
     def create_nodes(self):
@@ -137,16 +127,7 @@
 
 
 if __name__ == '__main__':
-<<<<<<< HEAD
     m = Model1()
     print(cmf.describe(m.project))
     from cmflumped.gui import GUI
-    GUI(m).show()
-=======
-    from cmflumped.commands import gui
-    import logging
-    logger = logging.getLogger(__file__)
-    logging.basicConfig(level=logging.DEBUG)
-    print(__file__)
-    gui(__file__)
->>>>>>> 7dae56f7
+    GUI(m).show()